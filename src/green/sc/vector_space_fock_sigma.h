/*
 * Copyright (c) 2024 University of Michigan
 *
 * Permission is hereby granted, free of charge, to any person obtaining a copy of this
 * software and associated documentation files (the “Software”), to deal in the Software
 * without restriction, including without limitation the rights to use, copy, modify,
 * merge, publish, distribute, sublicense, and/or sell copies of the Software, and to
 * permit persons to whom the Software is furnished to do so, subject to the following
 * conditions:
 *
 * The above copyright notice and this permission notice shall be included in all copies or
 * substantial portions of the Software.
 *
 * THE SOFTWARE IS PROVIDED “AS IS”, WITHOUT WARRANTY OF ANY KIND, EXPRESS OR IMPLIED,
 * INCLUDING BUT NOT LIMITED TO THE WARRANTIES OF MERCHANTABILITY, FITNESS FOR A PARTICULAR
 * PURPOSE AND NONINFRINGEMENT. IN NO EVENT SHALL THE AUTHORS OR COPYRIGHT HOLDERS BE LIABLE
 * FOR ANY CLAIM, DAMAGES OR OTHER LIABILITY, WHETHER IN AN ACTION OF CONTRACT, TORT OR
 * OTHERWISE, ARISING FROM, OUT OF OR IN CONNECTION WITH THE SOFTWARE OR THE USE OR OTHER
 * DEALINGS IN THE SOFTWARE.
 */

#ifndef GREEN_OPT_VECTOR_SPACE_FOCK_SIGMA
#define GREEN_OPT_VECTOR_SPACE_FOCK_SIGMA

#include <green/grids/transformer_t.h>
#include <green/h5pp/archive.h>

#include <Eigen/Dense>
#include <complex>
#include <memory>
#include <stdexcept>
#include <type_traits>

#include "common_defs.h"
#include "common_utils.h"
#include "except.h"

namespace green::opt {

  template <size_t N>
  using ztensor = sc::ztensor<N>;

  template <typename prec>
  using MMatrixX    = Eigen::Map<Eigen::Matrix<prec, Eigen::Dynamic, Eigen::Dynamic, Eigen::RowMajor>>;
  using MMatrixXcd  = Eigen::Map<Eigen::Matrix<std::complex<double>, Eigen::Dynamic, Eigen::Dynamic, Eigen::RowMajor>>;
  using CMMatrixXcd = Eigen::Map<const Eigen::Matrix<std::complex<double>, Eigen::Dynamic, Eigen::Dynamic, Eigen::RowMajor>>;

  /**
   *
   * \brief FockSigma
   *
   * The class provides a vector definition for combined Fock matrix and Self-energy.
   *
   */
  template <typename S1, typename St>
  class FockSigma {
  private:
    S1 _m_Fock;
    St _m_Sigma;

  public:
    FockSigma() = default;
    FockSigma(const FockSigma& rhs) :
        _m_Fock(sc::internal::init_data(rhs._m_Fock)), _m_Sigma(sc::internal::init_data(rhs._m_Sigma)) {
      sc::internal::assign(_m_Fock, rhs._m_Fock);
      sc::internal::assign(_m_Sigma, rhs._m_Sigma);
    }
    FockSigma(const S1& fock, const St& sigma) :
        _m_Fock(sc::internal::init_data(fock)), _m_Sigma(sc::internal::init_data(sigma)) {
      sc::internal::assign(_m_Fock, fock);
      sc::internal::assign(_m_Sigma, sigma);
    }

    /**
     * Assign Fock-Sigma pair
     * @param rhs right-hand side
     * @return updated Fock-Sigma pair
     */
    FockSigma& operator=(const FockSigma& rhs) {
      sc::internal::assign(_m_Fock, rhs._m_Fock);
      sc::internal::assign(_m_Sigma, rhs._m_Sigma);
      return *this;
    }

    S1&  get_fock() { return _m_Fock; }
    St&  get_sigma() { return _m_Sigma; }
    void set_fock(S1& F_) { sc::internal::assign(_m_Fock, F_); }
    void set_sigma(St& S_) { sc::internal::assign(_m_Sigma, S_); }
    void set_fock_sigma(S1& F_, St& S_) {
      set_fock(F_);
      set_sigma(S_);
    }
    const S1&             get_fock() const { return _m_Fock; }
    const St&             get_sigma() const { return _m_Sigma; }

    std::complex<double>* get_fock_data() { return sc::internal::get_ref(_m_Fock); }
    std::complex<double>* get_sigma_data() { return sc::internal::get_ref(_m_Sigma); }

    void                  set_zero() {
      sc::internal::set_zero(_m_Fock);
      sc::internal::set_zero(_m_Sigma);
    }

    template <typename T>
    FockSigma operator*=(T c) {
      using namespace sc::internal;
      _m_Fock *= c;
      _m_Sigma *= c;
      return *this;
    }

    FockSigma operator+=(const FockSigma& vec) {
      using namespace sc::internal;
      _m_Fock += vec.get_fock();
      _m_Sigma += vec.get_sigma();
      return *this;
    }

    FockSigma operator+=(FockSigma&& vec) {
      using namespace sc::internal;
      _m_Fock += vec.get_fock();
      _m_Sigma += vec.get_sigma();
      return *this;
    }
  };

  template <typename prec, typename = std::enable_if_t<std::is_same_v<prec, std::remove_const_t<prec>>>>
  auto matrix(ndarray::ndarray<prec, 2>&& array) {
    return MMatrixX<prec>(array.data(), array.shape()[0], array.shape()[1]);
  }

  template <typename T, typename C>
  void add(T& res, const T& b, C c) {
    res = b;
    res *= c;
  }

  template <typename T, typename C>
  void add(T& res, const T& a, const T& b, C c) {
    res = b;
    res *= c;
    res += a;
  }

  /** \brief Vector space implementation
   *
   *  This template specialization considers cases when the Vector type is
   *  ztensor<4> (Fock matrix), ztensor<5> (Self-energy), or FockSigma (both).
   *
   *  The class stores the subspace on disk in HDF5 format.
   *  Publickly available functionality: access to vectors,
   *  addition to the vector space, removal from the vector space,
   *  evaluation of Euclidian overlaps (without any affine metrics/preconditioners),
   *  evaluation of a linear combination of vectors.
   */
  template <typename S1, typename St>
  class VSpaceFockSigma {
  private:
    size_t                           _m_size;
    size_t                           _index; // Counter of all vectors coming to the vector space. 
                                             // Used only for cyclic operations
    size_t                           _diis_size;
    std::string                      _m_dbase;  // Name of the file where the vectors will be saved
    std::string                      _vecname;  // Name of the vector to be saved

    std::weak_ptr<FockSigma<S1, St>> _vec_i;
    std::weak_ptr<FockSigma<S1, St>> _vec_j;

    /** \brief Read vector \f[i\f] from file
     *  \param i
     */
    const FockSigma<S1, St>& read_from_dbase(const size_t i) {
      FockSigma<S1, St>& obj = *_vec_i.lock();
      read_from_dbase(i, obj);
      return obj;
    }


    /** \brief Cyclic implementation: Read vector from position \f[i\f] in the file
     *  \param i
     * **/
    void read_from_dbase_cyclic(const size_t i, FockSigma<S1, St>& res) {
      h5pp::archive vsp_ar(_m_dbase, "r");
      size_t        index = (_index - _m_size + i) % _diis_size;
      // compute new cyclic index of HDF5 group to read vector
      sc::internal::read(res.get_fock(), _vecname + "/vec" + std::to_string(index) + "/Fock/data", vsp_ar);
      sc::internal::read(res.get_sigma(), _vecname + "/vec" + std::to_string(index) + "/Selfenergy/data", vsp_ar);
      vsp_ar.close();
    }
    /** \brief Read vector from position \f[i\f] in the file
     *  \param i
     * **/
    void read_from_dbase(const size_t i, FockSigma<S1, St>& res) {
      h5pp::archive vsp_ar(_m_dbase, "r");
      sc::internal::read(res.get_fock(), _vecname + "/vec" + std::to_string(i) + "/Fock/data", vsp_ar);
      sc::internal::read(res.get_sigma(), _vecname + "/vec" + std::to_string(i) + "/Selfenergy/data", vsp_ar);
      vsp_ar.close();
    }

    /** \brief Cyclic implementation: Write vector to position \f[i\f] in the file
     *  \param i
     * **/
    void write_to_dbase_cyclic(const size_t i, const FockSigma<S1, St>& Vec) {
      h5pp::archive vsp_ar(_m_dbase, "a");
      // compute new cyclic index of HDF5 group to write new vector
<<<<<<< HEAD
      size_t        index =  i % _diis_size;
=======
      size_t index = (((_index) / _diis_size) * _diis_size + i) % _diis_size;
>>>>>>> a2acb72b
      sc::internal::write(Vec.get_fock(), _vecname + "/vec" + std::to_string(index) + "/Fock/data", vsp_ar);
      sc::internal::write(Vec.get_sigma(), _vecname + "/vec" + std::to_string(index) + "/Selfenergy/data", vsp_ar);
      vsp_ar.close();
    }
    /** \brief (Over)write garbage place and move it to the last vector position
     *  \param i
     * **/
    void write_to_dbase(const FockSigma<S1, St>& Vec) {
      h5pp::archive vsp_ar(_m_dbase, "a");
      // Overwrite garbage
      sc::internal::write(Vec.get_fock(), _vecname + "/garbage" + "/Fock/data", vsp_ar);
      sc::internal::write(Vec.get_sigma(), _vecname + "/garbage" + "/Selfenergy/data", vsp_ar);
      // Move the link to the last position
      std::string p = "/" + _vecname;
      std::string dst = p + "/vec" + std::to_string(_m_size);
      std::string src = p + "/garbage";
      vsp_ar[p].move(src, dst); // will throw if dst exists
      vsp_ar.close();
    }

  public:
    void init(std::shared_ptr<FockSigma<S1, St>>& vec_i, std::shared_ptr<FockSigma<S1, St>>& vec_j) {
      _vec_i = vec_i;
      _vec_j = vec_j;
    }

    void reset() {
      _vec_i.reset();
      _vec_j.reset();
    }

    /**
     * Create Fock-Sigma virtual space with specific database file name
     *
     * @param db database file name
     * @param diis_size - size of virtual space
     * @param vecname - name of the HDF5 group in the database file
     */
    explicit VSpaceFockSigma(std::string db, size_t diis_size, std::string vecname = "FockSelfenergy") :
        _m_size(0), _index(0), _diis_size(diis_size), _m_dbase(std::move(db)), _vecname(std::move(vecname)) {}

    /**
     * Read and return vector from database at a given index
     *
     * @param i vector index
     * @return vector at index i
     */
    const FockSigma<S1, St>& get(size_t i) {
      if (i >= _m_size) {
        throw sc::sc_diis_vsp_error("Vector index of the VSpace container is out of bounds");
      }
      return read_from_dbase(i);
    }

    void get(size_t i, FockSigma<S1, St>& r) {
      if (i >= _m_size) {
        throw sc::sc_diis_vsp_error("Vector index of the VSpace container is out of bounds");
      }
      return read_from_dbase(i, r);
    }

<<<<<<< HEAD
    /** \brief Cyclic implementation: add vector to the subspace cyclicly overwriting data
     *  \param i
     * **/
    void add_cyclic(const FockSigma<S1, St>& Vec) {
      if(!utils::context.global_rank) write_to_dbase_cyclic(_index, Vec);
=======
    void add(const FockSigma<S1, St>& Vec) {
      if (!utils::context.global_rank) write_to_dbase(_index, Vec);
>>>>>>> a2acb72b
      MPI_Barrier(utils::context.global);
      _m_size++;
      _index++;
    }
    /** \brief Add vector to the subspace overwriting garbage
     *  \param i
     * **/
    void add(const FockSigma<S1, St>& Vec) {
      if(!utils::context.global_rank) write_to_dbase(Vec);
      MPI_Barrier(utils::context.global);
      _m_size++;
    }

    [[nodiscard]] std::complex<double> overlap(const size_t i, const FockSigma<S1, St>& vec_j) {
      FockSigma<S1, St>& vec_i = *_vec_i.lock();
      get(i, vec_i);
      return sc::internal::overlap(vec_i.get_fock(), vec_j.get_fock()) +
             sc::internal::overlap(vec_i.get_sigma(), vec_j.get_sigma());
    }

    [[nodiscard]] std::complex<double> overlap(const size_t i, const size_t j) {
      FockSigma<S1, St>& vec_i = *_vec_i.lock();
      FockSigma<S1, St>& vec_j = *_vec_j.lock();
      get(i, vec_i);
      get(j, vec_j);
      return sc::internal::overlap(vec_i.get_fock(), vec_j.get_fock()) +
             sc::internal::overlap(vec_i.get_sigma(), vec_j.get_sigma());
    }

    [[nodiscard]] std::complex<double> overlap(const FockSigma<S1, St>& Vec_v, const FockSigma<S1, St>& Vec_u) {
      return sc::internal::overlap(Vec_v.get_fock(), Vec_u.get_fock()) +
             sc::internal::overlap(Vec_v.get_sigma(), Vec_u.get_sigma());
    }

    [[nodiscard]] size_t size() const { return _m_size; };

    /**
     * Cyclic version:
     * In this implementation we don't need to purge data. Old data is cyclically overwritten by a new data
     *
     * @param i vector to purge, for cyclic vector space should always be 0
     */
<<<<<<< HEAD
    void purge_cyclic(const size_t i) {
      if (i >= _m_size) {
        throw std::runtime_error("Vector index of the VSpace container is out of bounds");
      }
      if (_m_size == 0) {
        throw std::runtime_error("VSpace container is of zero size, no vectors can be deleted");
      }

      _m_size--;
    }

    /** \brief Move the link of vector i to garbage and shift all other links
     *         No physical data is moved.
     *  \param i
     * **/
    void purge(const size_t i) {
=======
    void purge(const size_t i = 0) {
>>>>>>> a2acb72b
      if (i >= _m_size) {
        throw sc::sc_diis_vsp_error("Vector index of the VSpace container is out of bounds");
      }
      if (_m_size == 0) {
        throw sc::sc_diis_vsp_error("VSpace container is of zero size, no vectors can be deleted");
      }
<<<<<<< HEAD
      if(!utils::context.global_rank) {
          h5pp::archive vsp_ar(_m_dbase, "a");
          std::string p = "/" + _vecname;
          std::string src = p + "/vec" + std::to_string(i);
          std::string dst = p + "/garbage";
          vsp_ar[p].move(src, dst);
          for(size_t j = i+1; j < _m_size; j++) {
              src = p + "/vec" + std::to_string(j);
              dst = p + "/vec" + std::to_string(j-1);
              vsp_ar[p].move(src, dst);
          }
          vsp_ar.close();
      }
      MPI_Barrier(utils::context.global);

=======
>>>>>>> a2acb72b
      _m_size--;
    }

    void make_linear_comb(const Eigen::VectorXcd& C, FockSigma<S1, St>& r) {
      // get(size() - 1, r);  // this is needed to initialize r
      r.set_zero();
      for (size_t i = 0; i < _m_size && i < C.size(); i++) {
        FockSigma<S1, St>& vec_i = *_vec_i.lock();
        get(size() - 1 - i, vec_i);
        double coeff = C(C.size() - 1 - i).real();
        vec_i *= coeff;
        r += vec_i;
      }
    }
  };

}  // namespace green::opt
#endif  // GREEN_OPT_VECTOR_SPACE_FOCK_SIGMA<|MERGE_RESOLUTION|>--- conflicted
+++ resolved
@@ -157,7 +157,7 @@
   class VSpaceFockSigma {
   private:
     size_t                           _m_size;
-    size_t                           _index; // Counter of all vectors coming to the vector space. 
+    size_t                           _index; // Counter of all vectors coming to the vector space.
                                              // Used only for cyclic operations
     size_t                           _diis_size;
     std::string                      _m_dbase;  // Name of the file where the vectors will be saved
@@ -203,11 +203,7 @@
     void write_to_dbase_cyclic(const size_t i, const FockSigma<S1, St>& Vec) {
       h5pp::archive vsp_ar(_m_dbase, "a");
       // compute new cyclic index of HDF5 group to write new vector
-<<<<<<< HEAD
       size_t        index =  i % _diis_size;
-=======
-      size_t index = (((_index) / _diis_size) * _diis_size + i) % _diis_size;
->>>>>>> a2acb72b
       sc::internal::write(Vec.get_fock(), _vecname + "/vec" + std::to_string(index) + "/Fock/data", vsp_ar);
       sc::internal::write(Vec.get_sigma(), _vecname + "/vec" + std::to_string(index) + "/Selfenergy/data", vsp_ar);
       vsp_ar.close();
@@ -269,16 +265,11 @@
       return read_from_dbase(i, r);
     }
 
-<<<<<<< HEAD
     /** \brief Cyclic implementation: add vector to the subspace cyclicly overwriting data
      *  \param i
      * **/
     void add_cyclic(const FockSigma<S1, St>& Vec) {
       if(!utils::context.global_rank) write_to_dbase_cyclic(_index, Vec);
-=======
-    void add(const FockSigma<S1, St>& Vec) {
-      if (!utils::context.global_rank) write_to_dbase(_index, Vec);
->>>>>>> a2acb72b
       MPI_Barrier(utils::context.global);
       _m_size++;
       _index++;
@@ -321,7 +312,6 @@
      *
      * @param i vector to purge, for cyclic vector space should always be 0
      */
-<<<<<<< HEAD
     void purge_cyclic(const size_t i) {
       if (i >= _m_size) {
         throw std::runtime_error("Vector index of the VSpace container is out of bounds");
@@ -338,16 +328,12 @@
      *  \param i
      * **/
     void purge(const size_t i) {
-=======
-    void purge(const size_t i = 0) {
->>>>>>> a2acb72b
       if (i >= _m_size) {
         throw sc::sc_diis_vsp_error("Vector index of the VSpace container is out of bounds");
       }
       if (_m_size == 0) {
         throw sc::sc_diis_vsp_error("VSpace container is of zero size, no vectors can be deleted");
       }
-<<<<<<< HEAD
       if(!utils::context.global_rank) {
           h5pp::archive vsp_ar(_m_dbase, "a");
           std::string p = "/" + _vecname;
@@ -363,8 +349,6 @@
       }
       MPI_Barrier(utils::context.global);
 
-=======
->>>>>>> a2acb72b
       _m_size--;
     }
 
